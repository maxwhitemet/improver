# (C) Crown Copyright, Met Office. All rights reserved.
#
# This file is part of 'IMPROVER' and is released under the BSD 3-Clause license.
# See LICENSE in the root of the repository for full licensing details.
"""Unit tests for calibration.__init__"""

import importlib
import unittest
from datetime import datetime, timedelta
from pathlib import Path

import iris
import joblib
import numpy as np
import pandas as pd
import pytest
from iris.cube import CubeList

from improver.calibration import (
    add_warning_comment,
<<<<<<< HEAD
    get_common_wmo_ids,
=======
    get_training_period_cycles,
>>>>>>> a132e79f
    identify_parquet_type,
    split_cubes_for_samos,
    split_forecasts_and_bias_files,
    split_forecasts_and_coeffs,
    split_forecasts_and_truth,
    split_netcdf_parquet_pickle,
    validity_time_check,
)
from improver.synthetic_data.set_up_test_cubes import (
    set_up_percentile_cube,
    set_up_probability_cube,
    set_up_spot_variable_cube,
    set_up_variable_cube,
)
from improver.utilities.save import save_netcdf
from improver_tests import ImproverTest

pyarrow_installed = True
if not importlib.util.find_spec("pyarrow"):
    pyarrow_installed = False


class Test_split_forecasts_and_truth(unittest.TestCase):
    """Test the split_forecasts_and_truth method."""

    def setUp(self):
        """Create cubes for testing the split_forecasts_and_truth method.
        Forecast data is all set to 1, and truth data to 0, allowing for a
        simple check that the cubes have been separated as expected."""

        thresholds = [283, 288]
        probability_data = np.ones((2, 4, 4), dtype=np.float32)
        realization_data = np.ones((4, 4), dtype=np.float32)

        self.truth_attribute = "mosg__model_configuration=uk_det"
        truth_attributes = {"mosg__model_configuration": "uk_det"}

        probability_forecast_1 = set_up_probability_cube(probability_data, thresholds)
        probability_forecast_2 = set_up_probability_cube(
            probability_data,
            thresholds,
            time=datetime(2017, 11, 11, 4, 0),
            frt=datetime(2017, 11, 11, 0, 0),
        )
        self.probability_forecasts = [probability_forecast_1, probability_forecast_2]

        probability_truth_1 = probability_forecast_1.copy(
            data=np.zeros((2, 4, 4), dtype=np.float32)
        )
        probability_truth_2 = probability_forecast_2.copy(
            data=np.zeros((2, 4, 4), dtype=np.float32)
        )
        probability_truth_1.attributes.update(truth_attributes)
        probability_truth_2.attributes.update(truth_attributes)
        self.probability_truths = [probability_truth_1, probability_truth_2]

        realization_forecast_1 = set_up_variable_cube(realization_data)
        realization_forecast_2 = set_up_variable_cube(
            realization_data,
            time=datetime(2017, 11, 11, 4, 0),
            frt=datetime(2017, 11, 11, 0, 0),
        )
        self.realization_forecasts = [realization_forecast_1, realization_forecast_2]

        realization_truth_1 = realization_forecast_1.copy(
            data=np.zeros((4, 4), dtype=np.float32)
        )
        realization_truth_2 = realization_forecast_2.copy(
            data=np.zeros((4, 4), dtype=np.float32)
        )
        realization_truth_1.attributes.update(truth_attributes)
        realization_truth_2.attributes.update(truth_attributes)
        self.realization_truths = [realization_truth_1, realization_truth_2]

        self.landsea_mask = realization_truth_1.copy()
        self.landsea_mask.rename("land_binary_mask")

    def test_probability_data(self):
        """Test that when multiple probability forecast cubes and truth cubes
        are provided, the groups are created as expected."""

        forecast, truth, land_sea_mask = split_forecasts_and_truth(
            self.probability_forecasts + self.probability_truths, self.truth_attribute
        )

        self.assertIsInstance(forecast, iris.cube.Cube)
        self.assertIsInstance(truth, iris.cube.Cube)
        self.assertIsNone(land_sea_mask, None)
        self.assertSequenceEqual((2, 2, 4, 4), forecast.shape)
        self.assertSequenceEqual((2, 2, 4, 4), truth.shape)
        self.assertTrue(np.all(forecast.data))
        self.assertFalse(np.any(truth.data))

    def test_probability_data_with_land_sea_mask(self):
        """Test that when multiple probability forecast cubes, truth cubes, and
        a single land-sea mask are provided, the groups are created as
        expected."""

        forecast, truth, land_sea_mask = split_forecasts_and_truth(
            self.probability_forecasts + self.probability_truths + [self.landsea_mask],
            self.truth_attribute,
        )

        self.assertIsInstance(forecast, iris.cube.Cube)
        self.assertIsInstance(truth, iris.cube.Cube)
        self.assertIsInstance(land_sea_mask, iris.cube.Cube)
        self.assertEqual("land_binary_mask", land_sea_mask.name())
        self.assertSequenceEqual((2, 2, 4, 4), forecast.shape)
        self.assertSequenceEqual((2, 2, 4, 4), truth.shape)
        self.assertTrue(np.all(forecast.data))
        self.assertFalse(np.any(truth.data))
        self.assertSequenceEqual((4, 4), land_sea_mask.shape)

    def test_realization_data(self):
        """Test that when multiple forecast cubes and truth cubes are provided,
        the groups are created as expected."""

        forecast, truth, land_sea_mask = split_forecasts_and_truth(
            self.realization_forecasts + self.realization_truths, self.truth_attribute
        )

        self.assertIsInstance(forecast, iris.cube.Cube)
        self.assertIsInstance(truth, iris.cube.Cube)
        self.assertIsNone(land_sea_mask, None)
        self.assertSequenceEqual((2, 4, 4), forecast.shape)
        self.assertSequenceEqual((2, 4, 4), truth.shape)
        self.assertTrue(np.all(forecast.data))
        self.assertFalse(np.any(truth.data))

    def test_realization_data_with_land_sea_mask(self):
        """Test that when multiple forecast cubes, truth cubes, and
        a single land-sea mask are provided, the groups are created as
        expected."""

        forecast, truth, land_sea_mask = split_forecasts_and_truth(
            self.realization_forecasts + self.realization_truths + [self.landsea_mask],
            self.truth_attribute,
        )

        self.assertIsInstance(forecast, iris.cube.Cube)
        self.assertIsInstance(truth, iris.cube.Cube)
        self.assertIsInstance(land_sea_mask, iris.cube.Cube)
        self.assertEqual("land_binary_mask", land_sea_mask.name())
        self.assertSequenceEqual((2, 4, 4), forecast.shape)
        self.assertSequenceEqual((2, 4, 4), truth.shape)
        self.assertTrue(np.all(forecast.data))
        self.assertFalse(np.any(truth.data))
        self.assertSequenceEqual((4, 4), land_sea_mask.shape)

    def test_exception_for_multiple_land_sea_masks(self):
        """Test that when multiple land-sea masks are provided an exception is
        raised."""

        msg = "Expected one cube for land-sea mask."
        with self.assertRaisesRegex(IOError, msg):
            split_forecasts_and_truth(
                self.realization_forecasts
                + self.realization_truths
                + [self.landsea_mask, self.landsea_mask],
                self.truth_attribute,
            )

    def test_exception_for_unintended_cube_combination(self):
        """Test that when the forecast and truth cubes have different names,
        indicating different diagnostics, an exception is raised."""

        self.realization_truths[0].rename("kitten_density")

        msg = "Must have cubes with 1 or 2 distinct names."
        with self.assertRaisesRegex(ValueError, msg):
            split_forecasts_and_truth(
                self.realization_forecasts
                + self.realization_truths
                + [self.landsea_mask, self.landsea_mask],
                self.truth_attribute,
            )

    def test_exception_for_missing_truth_inputs(self):
        """Test that when all truths are missing an exception is raised."""

        self.realization_truths = []

        msg = "Missing truth input."
        with self.assertRaisesRegex(IOError, msg):
            split_forecasts_and_truth(
                self.realization_forecasts
                + self.realization_truths
                + [self.landsea_mask],
                self.truth_attribute,
            )

    def test_exception_for_missing_forecast_inputs(self):
        """Test that when all forecasts are missing an exception is raised."""

        self.realization_forecasts = []

        msg = "Missing historical forecast input."
        with self.assertRaisesRegex(IOError, msg):
            split_forecasts_and_truth(
                self.realization_forecasts
                + self.realization_truths
                + [self.landsea_mask],
                self.truth_attribute,
            )


class Test_split_forecasts_and_coeffs(ImproverTest):
    """Test the split_forecasts_and_coeffs function."""

    def setUp(self):
        """Set-up cubes for testing."""
        thresholds = [283, 288]
        percentiles = [25, 75]
        probability_data = np.ones((2, 4, 4), dtype=np.float32)
        realization_data = np.ones((4, 4), dtype=np.float32)

        self.truth_attribute = "mosg__model_configuration=uk_det"

        # Set-up probability and realization forecast cubes
        self.probability_forecast = CubeList(
            [set_up_probability_cube(probability_data, thresholds)]
        )
        self.realization_forecast = CubeList([set_up_variable_cube(realization_data)])
        self.percentile_forecast = CubeList(
            [set_up_percentile_cube(probability_data, percentiles)]
        )

        # Set-up coefficient cubes
        fp_names = [self.realization_forecast[0].name()]
        predictor_index = iris.coords.DimCoord(
            np.array(range(len(fp_names)), dtype=np.int32),
            long_name="predictor_index",
            units="1",
        )
        dim_coords_and_dims = ((predictor_index, 0),)
        predictor_name = iris.coords.AuxCoord(
            fp_names, long_name="predictor_name", units="no_unit"
        )
        aux_coords_and_dims = ((predictor_name, 0),)

        attributes = {
            "diagnostic_standard_name": self.realization_forecast[0].name(),
            "distribution": "norm",
        }
        alpha = iris.cube.Cube(
            np.array(0, dtype=np.float32),
            long_name="emos_coefficients_alpha",
            units="K",
            attributes=attributes,
        )
        beta = iris.cube.Cube(
            np.array([0.5], dtype=np.float32),
            long_name="emos_coefficients_beta",
            units="1",
            attributes=attributes,
            dim_coords_and_dims=dim_coords_and_dims,
            aux_coords_and_dims=aux_coords_and_dims,
        )
        gamma = iris.cube.Cube(
            np.array(0, dtype=np.float32),
            long_name="emos_coefficients_gamma",
            units="K",
            attributes=attributes,
        )
        delta = iris.cube.Cube(
            np.array(1, dtype=np.float32),
            long_name="emos_coefficients_delta",
            units="1",
            attributes=attributes,
        )

        self.coefficient_cubelist = CubeList([alpha, beta, gamma, delta])

        # Set-up land-sea mask.
        self.land_sea_mask_name = "land_binary_mask"
        self.land_sea_mask = set_up_variable_cube(
            np.zeros((4, 4), dtype=np.float32), name=self.land_sea_mask_name
        )
        for coord in ["time", "forecast_reference_time", "forecast_period"]:
            self.land_sea_mask.remove_coord(coord)
        self.land_sea_mask = CubeList([self.land_sea_mask])

        altitude = set_up_variable_cube(
            np.ones((4, 4), dtype=np.float32), name="surface_altitude", units="m"
        )
        for coord in ["time", "forecast_reference_time", "forecast_period"]:
            altitude.remove_coord(coord)
        self.additional_predictors = CubeList([altitude])

    def test_realization_forecast_and_coefficients(self):
        """Test a realization forecast input."""
        (
            forecast,
            coeffs,
            additional_predictors,
            land_sea_mask,
            template,
        ) = split_forecasts_and_coeffs(
            [self.realization_forecast, self.coefficient_cubelist],
            self.land_sea_mask_name,
        )

        self.assertCubeEqual(forecast, self.realization_forecast[0])
        self.assertCubeListEqual(coeffs, self.coefficient_cubelist)
        self.assertEqual(additional_predictors, None)
        self.assertEqual(land_sea_mask, None)
        self.assertEqual(template, None)

    def test_percentile_forecast_and_coefficients(self):
        """Test a percentile forecast input."""
        (
            forecast,
            coeffs,
            additional_predictors,
            land_sea_mask,
            template,
        ) = split_forecasts_and_coeffs(
            [self.percentile_forecast, self.coefficient_cubelist],
            self.land_sea_mask_name,
        )
        self.assertCubeEqual(forecast, self.percentile_forecast[0])
        self.assertCubeListEqual(coeffs, self.coefficient_cubelist)
        self.assertEqual(additional_predictors, None)
        self.assertEqual(land_sea_mask, None)
        self.assertEqual(template, None)

    def test_probability_forecast_and_coefficients(self):
        """Test a probability forecast input."""
        (
            forecast,
            coeffs,
            additional_predictors,
            land_sea_mask,
            template,
        ) = split_forecasts_and_coeffs(
            [self.probability_forecast, self.coefficient_cubelist],
            self.land_sea_mask_name,
        )
        self.assertCubeEqual(forecast, self.probability_forecast[0])
        self.assertCubeListEqual(coeffs, self.coefficient_cubelist)
        self.assertEqual(additional_predictors, None)
        self.assertEqual(land_sea_mask, None)
        self.assertEqual(template, None)

    def test_forecast_coefficients_additional_predictor(self):
        """Test the addition of a static additional predictor."""
        (
            forecast,
            coeffs,
            additional_predictors,
            land_sea_mask,
            template,
        ) = split_forecasts_and_coeffs(
            [
                self.realization_forecast,
                self.coefficient_cubelist,
                self.additional_predictors,
            ],
            self.land_sea_mask_name,
        )
        self.assertCubeEqual(forecast, self.realization_forecast[0])
        self.assertCubeListEqual(coeffs, self.coefficient_cubelist)
        self.assertCubeListEqual(additional_predictors, self.additional_predictors)
        self.assertEqual(land_sea_mask, None)
        self.assertEqual(template, None)

    def test_forecast_coefficients_and_land_sea_mask(self):
        """Test the addition of a land-sea mask."""
        (
            forecast,
            coeffs,
            additional_predictors,
            land_sea_mask,
            template,
        ) = split_forecasts_and_coeffs(
            [
                self.realization_forecast,
                self.coefficient_cubelist,
                self.land_sea_mask,
            ],
            self.land_sea_mask_name,
        )

        self.assertCubeEqual(forecast, self.realization_forecast[0])
        self.assertCubeListEqual(coeffs, self.coefficient_cubelist)
        self.assertEqual(additional_predictors, None)
        self.assertCubeEqual(land_sea_mask, self.land_sea_mask[0])
        self.assertEqual(template, None)

    def test_no_land_sea_mask_name(self):
        """Test when not providing the land_sea_mask_name option."""
        (
            forecast,
            coeffs,
            additional_predictors,
            land_sea_mask,
            template,
        ) = split_forecasts_and_coeffs(
            [self.realization_forecast, self.coefficient_cubelist]
        )

        self.assertCubeEqual(forecast, self.realization_forecast[0])
        self.assertCubeListEqual(coeffs, self.coefficient_cubelist)
        self.assertEqual(additional_predictors, None)
        self.assertEqual(land_sea_mask, None)
        self.assertEqual(template, None)

    def test_forecast_coefficients_prob_template(self):
        """Test the addition of a probability template cube."""
        (
            forecast,
            coeffs,
            additional_predictors,
            land_sea_mask,
            template,
        ) = split_forecasts_and_coeffs(
            [
                self.realization_forecast,
                self.coefficient_cubelist,
                self.probability_forecast,
            ],
            self.land_sea_mask_name,
        )
        self.assertCubeEqual(forecast, self.realization_forecast[0])
        self.assertCubeListEqual(coeffs, self.coefficient_cubelist)
        self.assertEqual(additional_predictors, None)
        self.assertEqual(land_sea_mask, None)
        self.assertCubeEqual(template, self.probability_forecast[0])

    def test_all_options(self):
        """Test providing a forecast, coefficients, additional predictor,
        land-sea mask and a probability template."""
        (
            forecast,
            coeffs,
            additional_predictors,
            land_sea_mask,
            template,
        ) = split_forecasts_and_coeffs(
            [
                self.realization_forecast,
                self.coefficient_cubelist,
                self.additional_predictors,
                self.land_sea_mask,
                self.probability_forecast,
            ],
            self.land_sea_mask_name,
        )
        self.assertCubeEqual(forecast, self.realization_forecast[0])
        self.assertCubeListEqual(coeffs, self.coefficient_cubelist)
        self.assertCubeListEqual(additional_predictors, self.additional_predictors)
        self.assertCubeEqual(land_sea_mask, self.land_sea_mask[0])
        self.assertCubeEqual(template, self.probability_forecast[0])

    def test_probability_forecast_coefficients_prob_template(self):
        """Test providing a probability template with a probability forecast."""
        msg = "Providing multiple probability cubes"
        with self.assertRaisesRegex(ValueError, msg):
            split_forecasts_and_coeffs(
                [
                    self.probability_forecast,
                    self.coefficient_cubelist,
                    self.probability_forecast,
                ],
                self.land_sea_mask_name,
            )

    def test_no_coefficients(self):
        """Test if no EMOS coefficients are provided."""
        _, coeffs, _, _, _ = split_forecasts_and_coeffs(
            [self.percentile_forecast], self.land_sea_mask_name
        )
        self.assertIsNone(coeffs)

    def test_no_forecast(self):
        """Test if no forecast is present."""
        msg = "No forecast is present"
        with self.assertRaisesRegex(ValueError, msg):
            split_forecasts_and_coeffs(
                [self.coefficient_cubelist], self.land_sea_mask_name
            )

    def test_duplicate_forecasts(self):
        """Test if a duplicate forecast is provided."""
        msg = "Multiple items have been provided"
        with self.assertRaisesRegex(ValueError, msg):
            split_forecasts_and_coeffs(
                [
                    self.percentile_forecast,
                    self.coefficient_cubelist,
                    self.land_sea_mask,
                    self.probability_forecast,
                    self.percentile_forecast,
                ],
                self.land_sea_mask_name,
            )


@pytest.fixture
def forecast_cube():
    return set_up_variable_cube(
        data=np.array(
            [[1.0, 2.0, 2.0], [2.0, 1.0, 3.0], [1.0, 3.0, 3.0]], dtype=np.float32
        ),
        name="wind_speed",
        units="m/s",
    )


@pytest.fixture
def forecast_cubes_multi_time():
    output_cubes = CubeList()
    for day in [10, 11]:
        cube = set_up_variable_cube(
            data=np.array(
                [[1.0, 2.0, 2.0], [2.0, 1.0, 3.0], [1.0, 3.0, 3.0]], dtype=np.float32
            ),
            name="wind_speed",
            units="m/s",
            time=datetime(2017, 11, day, 0, 0),
            frt=datetime(2017, 11, day - 1, 0, 0),
        )
        output_cubes.append(cube.copy())

    return output_cubes


@pytest.fixture
def probability_forecast_cubes_multi_time():
    output_cubes = CubeList()
    for day in [10, 11]:
        prob_template_cube = set_up_probability_cube(
            data=np.ones((2, 3, 3), dtype=np.float32),
            thresholds=[1.5, 2.5],
            time=datetime(2017, 11, day, 0, 0),
            frt=datetime(2017, 11, day - 1, 0, 0),
            variable_name="wind_speed",
        )
        output_cubes.append(prob_template_cube.copy())

    return output_cubes


@pytest.fixture
def truth_cubes_multi_time():
    output_cubes = CubeList()
    for day in [10, 11]:
        cube = set_up_variable_cube(
            data=np.array(
                [[1.0, 2.0, 2.0], [2.0, 1.0, 3.0], [1.0, 3.0, 3.0]], dtype=np.float32
            ),
            name="wind_speed",
            units="m/s",
            time=datetime(2017, 11, int(day), 0, 0),
        )
        cube.remove_coord("forecast_reference_time")
        cube.remove_coord("forecast_period")
        cube.attributes["truth_attribute"] = "truth"
        output_cubes.append(cube.copy())

    return output_cubes


@pytest.fixture
def emos_coefficient_cubes():
    # Set-up coefficient cubes
    fp_names = ["wind_speed"]
    predictor_index = iris.coords.DimCoord(
        np.array(range(len(fp_names)), dtype=np.int32),
        long_name="predictor_index",
        units="1",
    )
    dim_coords_and_dims = ((predictor_index, 0),)
    predictor_name = iris.coords.AuxCoord(
        fp_names, long_name="predictor_name", units="no_unit"
    )
    aux_coords_and_dims = ((predictor_name, 0),)

    attributes = {
        "diagnostic_standard_name": "wind_speed",
        "distribution": "norm",
    }
    alpha = iris.cube.Cube(
        np.array(0, dtype=np.float32),
        long_name="emos_coefficients_alpha",
        units="K",
        attributes=attributes,
    )
    beta = iris.cube.Cube(
        np.array([0.5], dtype=np.float32),
        long_name="emos_coefficients_beta",
        units="1",
        attributes=attributes,
        dim_coords_and_dims=dim_coords_and_dims,
        aux_coords_and_dims=aux_coords_and_dims,
    )
    gamma = iris.cube.Cube(
        np.array(0, dtype=np.float32),
        long_name="emos_coefficients_gamma",
        units="K",
        attributes=attributes,
    )
    delta = iris.cube.Cube(
        np.array(1, dtype=np.float32),
        long_name="emos_coefficients_delta",
        units="1",
        attributes=attributes,
    )

    return CubeList([alpha, beta, gamma, delta])


@pytest.fixture
def emos_additional_fields():
    altitude = set_up_variable_cube(
        np.ones((3, 3), dtype=np.float32), name="surface_altitude", units="m"
    )
    d2o = set_up_variable_cube(
        np.ones((3, 3), dtype=np.float32), name="distance_to_ocean", units="m"
    )

    output_cubes = CubeList([altitude, d2o])
    for cube in output_cubes:
        for coord in ["time", "forecast_reference_time", "forecast_period"]:
            cube.remove_coord(coord)

    return output_cubes


@pytest.fixture
def forecast_error_cubelist():
    bias_cubes = CubeList()
    for bias_index in range(-1, 2):
        bias_cube = set_up_variable_cube(
            data=np.array(
                [[0.0, 0.0, 0.0], [-1.0, 1.0, 0.0], [-2.0, 0.0, 1.0]], dtype=np.float32
            )
            + (-1) * bias_index,
            name="forecast_error_of_wind_speed",
            units="m/s",
            frt=(datetime(2017, 11, 10, 0, 0) - timedelta(days=(2 - bias_index))),
            attributes={"title": "Forecast bias data"},
        )
        bias_cube.remove_coord("time")
        bias_cubes.append(bias_cube)
    return bias_cubes


def create_netcdf_file(tmp_path):
    """Create a netcdf file with forecast data."""
    cube = set_up_variable_cube(
        data=np.array(
            [[1.0, 2.0, 2.0], [2.0, 1.0, 3.0], [1.0, 3.0, 3.0]], dtype=np.float32
        ),
        name="wind_speed",
        units="m/s",
    )

    output_dir = tmp_path / "netcdf_files"
    output_dir.mkdir(parents=True, exist_ok=True)
    output_path = str(output_dir / "forecast.nc")
    save_netcdf(cubelist=cube, filename=output_path, compression_level=0)

    return cube, output_path


def create_multi_site_forecast_parquet_file(tmp_path, include_forecast_period=True):
    """Create a parquet file with multi-site forecast data."""

    data_dict = {
        "percentile": np.repeat(50, 5),
        "forecast": [281, 272, 287, 280, 290],
        "altitude": [10, 83, 56, 23, 2],
        "blend_time": [pd.Timestamp("2017-01-02 00:00:00")] * 5,
        "forecast_reference_time": [pd.Timestamp("2017-01-02 00:00:00")] * 5,
        "latitude": [60.1, 59.9, 59.7, 58, 57],
        "longitude": [1, 2, -1, -2, -3],
        "time": [pd.Timestamp("2017-01-02 06:00:00")] * 5,
        "wmo_id": ["03001", "03002", "03003", "03004", "03005"],
        "station_id": ["03001", "03002", "03003", "03004", "03005"],
        "cf_name": ["air_temperature"] * 5,
        "units": ["K"] * 5,
        "experiment": ["latestblend"] * 5,
        "period": [pd.NaT] * 5,
        "height": [1.5] * 5,
        "diagnostic": ["temperature_at_screen_level"] * 5,
    }

    parquet_type = "truth"
    if include_forecast_period:
        data_dict["forecast_period"] = [6 * 3.6e12] * 5
        parquet_type = "forecast"

    data_df = pd.DataFrame(data_dict)

    output_dir = tmp_path / f"{parquet_type}_parquet_files"
    output_dir.mkdir(parents=True, exist_ok=True)
    output_path = str(output_dir / f"{parquet_type}.parquet")
    data_df.to_parquet(output_path, index=False, engine="pyarrow")

    return output_dir


def create_pickle_file(tmp_path, filename="data.pkl"):
    """Create a pickle file containing a GAM object."""
    # Import pygam here to avoid a dependency for the entire repository.
    import pygam

    obj = [pygam.GAM(pygam.s(0) + pygam.l(1)), pygam.GAM(pygam.te(0, 1))]
    output_dir = tmp_path / "pickle_files"
    output_dir.mkdir(parents=True, exist_ok=True)
    output_path = str(output_dir / filename)
    joblib.dump(obj, output_path)

    return obj, output_path


@pytest.mark.parametrize("multiple_bias_cubes", [(True, False)])
def test_split_forecasts_and_bias_files(
    forecast_cube, forecast_error_cubelist, multiple_bias_cubes
):
    """Test that split_forecasts_and_bias_files correctly separates out
    the forecast cube from the forecast error cube(s)."""
    if not multiple_bias_cubes:
        forecast_error_cubelist = forecast_error_cubelist[0:]
    merged_input_cubelist = forecast_error_cubelist.copy()
    merged_input_cubelist.append(forecast_cube)

    result_forecast_cube, result_bias_cubes = split_forecasts_and_bias_files(
        merged_input_cubelist
    )

    assert result_forecast_cube == forecast_cube
    assert result_bias_cubes == forecast_error_cubelist
    if not multiple_bias_cubes:
        assert len(result_bias_cubes) == 1


@pytest.mark.parametrize("multiple_bias_cubes", [(True, False)])
def test_split_forecasts_and_bias_files_missing_fcst(
    forecast_error_cubelist, multiple_bias_cubes
):
    """Test that split_forecasts_and_bias_files raises a ValueError when
    no forecast cube is provided."""
    if not multiple_bias_cubes:
        forecast_error_cubelist = forecast_error_cubelist[0:]
    with pytest.raises(ValueError, match="No forecast is present"):
        split_forecasts_and_bias_files(forecast_error_cubelist)


def test_split_forecasts_and_bias_files_multiple_fcsts(
    forecast_cube, forecast_error_cubelist
):
    """Test that split_forecasts_and_bias_files raises a ValueError when
    multiple forecast cubes are provided."""
    forecast_error_cubelist.append(forecast_cube)
    forecast_error_cubelist.append(forecast_cube)

    with pytest.raises(ValueError, match="Multiple forecast inputs"):
        split_forecasts_and_bias_files(forecast_error_cubelist)


@pytest.mark.parametrize(
    "time,validity_times,expected",
    [
        (datetime(2017, 11, 10, 4, 0), ["0400", "0500", "0600"], True),
        (datetime(2017, 11, 10, 4, 15), ["0415", "0430", "0445"], True),
        (datetime(2017, 11, 10, 4, 0), ["0000", "0100", "0200"], False),
    ],
)
def test_matching_validity_times(time, validity_times, expected):
    """Test that True is returned if the forecast contains a validity time that
    matches with a validity time within the list provided.
    Otherwise, False is returned."""
    data = np.zeros((2, 2), dtype=np.float32)
    forecast = set_up_variable_cube(data, time=time)
    result = validity_time_check(forecast, validity_times)
    assert result is expected


@pytest.mark.parametrize("comment", [(None), ("Example comment")])
def test_add_warning_to_comment(comment):
    """Test the addition of a warning comment if calibration has been attempted
    but not applied successfully."""
    expected = (
        "Warning: Calibration of this forecast has been attempted, "
        "however, no calibration has been applied."
    )
    data = np.zeros((2, 2), dtype=np.float32)
    cube = set_up_variable_cube(data)
    if comment:
        cube.attributes["comment"] = comment
        expected = "\n".join([comment, expected])
    result = add_warning_comment(cube)
    assert result.attributes["comment"] == expected


@pytest.mark.parametrize("forecast_type", ["realization", "probability"])
def test_split_cubes_for_samos_basic(
    forecast_cubes_multi_time,
    probability_forecast_cubes_multi_time,
    truth_cubes_multi_time,
    forecast_type,
):
    """Test that the split_cubes_for_samos function correctly separates out input
    forecast and truth cubes."""
    merged_input_cubelist = truth_cubes_multi_time.copy()

    if forecast_type == "realization":
        merged_input_cubelist.extend(forecast_cubes_multi_time)
        expected_name = "wind_speed"
        expected_shape = (2, 3, 3)
    else:
        merged_input_cubelist.extend(probability_forecast_cubes_multi_time)
        expected_name = "probability_of_wind_speed_above_threshold"
        expected_shape = (2, 2, 3, 3)

    (
        result_forecast_cube,
        result_truth_cube,
        result_gam_additional_fields,
        result_emos_coefficients,
        result_emos_additional_fields,
        result_prob_template,
    ) = split_cubes_for_samos(
        merged_input_cubelist, gam_features=[], truth_attribute="truth_attribute=truth"
    )

    # Check that the output forecast cube is as expected.
    assert isinstance(result_forecast_cube, iris.cube.Cube)
    assert result_forecast_cube.name() == expected_name
    assert result_forecast_cube.shape == expected_shape
    assert "forecast_reference_time" in [
        c.name() for c in result_forecast_cube.coords()
    ]
    assert "forecast_period" in [c.name() for c in result_forecast_cube.coords()]

    # Check that the output truth cube is as expected.
    assert isinstance(result_truth_cube, iris.cube.Cube)
    assert result_truth_cube.shape == (2, 3, 3)
    assert "forecast_reference_time" not in [
        c.name() for c in result_truth_cube.coords()
    ]
    assert "forecast_period" not in [c.name() for c in result_truth_cube.coords()]
    assert result_truth_cube.attributes["truth_attribute"] == "truth"

    # Check all other outputs are None.
    assert result_gam_additional_fields is None
    assert result_emos_coefficients is None
    assert result_emos_additional_fields is None
    assert result_prob_template is None


@pytest.mark.parametrize(
    "situation",
    [
        "all_matching",
        "fewer_in_forecast",
        "fewer_in_truth",
        "fewer_in_additional_predictors",
        "no_additional_predictors",
        "mixture",
    ],
)
def test_get_common_wmo_ids(situation):
    """Test the get_common_wmo_ids function."""
    forecast_wmo_ids = [1, 2, 3, 4, 5]
    truth_wmo_ids = [1, 2, 3, 4, 5]
    additional_wmo_ids = [1, 2, 3, 4, 5]

    if situation == "fewer_in_forecast":
        forecast_wmo_ids = [1, 2, 3]
    elif situation == "fewer_in_truth":
        truth_wmo_ids = [1, 2, 3]
    elif situation == "fewer_in_additional_predictors":
        additional_wmo_ids = [1, 2, 3]
    elif situation == "no_additional_predictors":
        additional_wmo_ids = []
    elif situation == "mixture":
        forecast_wmo_ids = [1, 2, 3, 4]
        truth_wmo_ids = [1, 2, 3, 5]
        additional_wmo_ids = [1, 2, 3, 6]

    data = np.ones(len(forecast_wmo_ids), dtype=np.float32)
    forecast_cube = set_up_spot_variable_cube(data, wmo_ids=forecast_wmo_ids)
    data = np.ones(len(truth_wmo_ids), dtype=np.float32)
    truth_cube = set_up_spot_variable_cube(data, wmo_ids=truth_wmo_ids)
    data = np.ones(len(additional_wmo_ids), dtype=np.float32)
    additional_predictors = None
    if additional_wmo_ids:
        additional_predictors = CubeList(
            [set_up_spot_variable_cube(data, wmo_ids=additional_wmo_ids)]
        )

    forecast_result, truth_result, additional_predictor_result = get_common_wmo_ids(
        forecast_cube, truth_cube, additional_predictors
    )

    if situation in ["all_matching", "no_additional_predictors"]:
        expected = [f"{x:05}" for x in [1, 2, 3, 4, 5]]
    else:
        expected = [f"{x:05}" for x in [1, 2, 3]]
    assert forecast_result.coord("wmo_id").points.tolist() == expected
    assert truth_result.coord("wmo_id").points.tolist() == expected
    if additional_predictors is None:
        assert additional_predictor_result is None
    else:
        assert (
            additional_predictor_result[0].coord("wmo_id").points.tolist() == expected
        )


@pytest.mark.parametrize(
    "provide_emos_coefficients,expect_emos_coefficients,provide_emos_additional_fields,expect_emos_additional_fields",
    [
        [True, True, False, False],
        [True, False, False, False],
        [False, False, True, True],
        [False, False, True, False],
        [True, True, True, True],
    ],
)
def test_split_cubes_for_samos_emos_cubes(
    forecast_cubes_multi_time,
    truth_cubes_multi_time,
    emos_coefficient_cubes,
    emos_additional_fields,
    provide_emos_coefficients,
    expect_emos_coefficients,
    provide_emos_additional_fields,
    expect_emos_additional_fields,
):
    """Test that the split_cubes_for_samos function correctly separates out input
    cubes when cubes for EMOS calibration are provided. Also test that the correct
    exceptions are raised if cubes for EMOS are provided but not expected."""
    merged_input_cubelist = truth_cubes_multi_time.copy()
    merged_input_cubelist.extend(forecast_cubes_multi_time)

    if provide_emos_coefficients:
        merged_input_cubelist.extend(emos_coefficient_cubes)
    if provide_emos_additional_fields:
        merged_input_cubelist.extend(emos_additional_fields)

    if provide_emos_coefficients and not expect_emos_coefficients:
        with pytest.raises(
            IOError,
            match="Found EMOS coefficients cubes when they were not expected.",
        ):
            split_cubes_for_samos(
                merged_input_cubelist,
                gam_features=[],
                truth_attribute="truth_attribute=truth",
                expect_emos_coeffs=expect_emos_coefficients,
                expect_emos_fields=expect_emos_additional_fields,
            )
    elif provide_emos_additional_fields and not expect_emos_additional_fields:
        with pytest.raises(
            IOError,
            match="Found additional fields cubes which do not match the features in "
            "gam_features.",
        ):
            split_cubes_for_samos(
                merged_input_cubelist,
                gam_features=[],
                truth_attribute="truth_attribute=truth",
                expect_emos_coeffs=expect_emos_coefficients,
                expect_emos_fields=expect_emos_additional_fields,
            )
    else:
        (
            result_forecast_cube,
            result_truth_cube,
            result_gam_additional_fields,
            result_emos_coefficients,
            result_emos_additional_fields,
            result_prob_template,
        ) = split_cubes_for_samos(
            merged_input_cubelist,
            gam_features=[],
            truth_attribute="truth_attribute=truth",
            expect_emos_coeffs=expect_emos_coefficients,
            expect_emos_fields=expect_emos_additional_fields,
        )

        # Check that the output forecast cube is as expected.
        assert isinstance(result_forecast_cube, iris.cube.Cube)
        assert result_forecast_cube.shape == (2, 3, 3)
        assert "forecast_reference_time" in [
            c.name() for c in result_forecast_cube.coords()
        ]
        assert "forecast_period" in [c.name() for c in result_forecast_cube.coords()]

        # Check that the output truth cube is as expected.
        assert isinstance(result_truth_cube, iris.cube.Cube)
        assert result_truth_cube.shape == (2, 3, 3)
        assert "forecast_reference_time" not in [
            c.name() for c in result_truth_cube.coords()
        ]
        assert "forecast_period" not in [c.name() for c in result_truth_cube.coords()]
        assert result_truth_cube.attributes["truth_attribute"] == "truth"

        if expect_emos_coefficients:
            # Check that the output EMOS coefficient cubes are as expected.
            assert isinstance(result_emos_coefficients, CubeList)
            assert len(result_emos_coefficients) == 4
            expected_names = [
                "emos_coefficients_alpha",
                "emos_coefficients_beta",
                "emos_coefficients_gamma",
                "emos_coefficients_delta",
            ]
            for i, cube in enumerate(result_emos_coefficients):
                assert expected_names[i] == cube.name()

        if expect_emos_additional_fields:
            # Check that the output EMOS additional fields cubes are as expected.
            assert isinstance(result_emos_additional_fields, CubeList)
            assert len(result_emos_additional_fields) == 2
            expected_names = ["surface_altitude", "distance_to_ocean"]
            for i, cube in enumerate(result_emos_additional_fields):
                assert expected_names[i] == cube.name()

        # Check all other outputs are None.
        assert result_gam_additional_fields is None
        assert result_prob_template is None


@pytest.mark.parametrize(
    "gam_features",
    [
        [],
        ["surface_altitude"],
        ["distance_to_ocean"],
        ["surface_altitude", "distance_to_ocean"],
    ],
)
def test_split_cubes_for_samos_gam_and_emos_cubes(
    forecast_cubes_multi_time,
    truth_cubes_multi_time,
    emos_additional_fields,
    gam_features,
):
    """Test that the split_cubes_for_samos function correctly separates out input
    cubes when cubes for both EMOS calibration and GAM are provided."""
    merged_input_cubelist = truth_cubes_multi_time.copy()
    merged_input_cubelist.extend(forecast_cubes_multi_time)
    merged_input_cubelist.extend(emos_additional_fields)

    emos_feature_names = [
        name
        for name in ["surface_altitude", "distance_to_ocean"]
        if name not in gam_features
    ]
    expect_emos_additional_fields = True if len(emos_feature_names) > 0 else False

    (
        result_forecast_cube,
        result_truth_cube,
        result_gam_additional_fields,
        result_emos_coefficients,
        result_emos_additional_fields,
        result_prob_template,
    ) = split_cubes_for_samos(
        merged_input_cubelist,
        gam_features=gam_features,
        truth_attribute="truth_attribute=truth",
        expect_emos_coeffs=False,
        expect_emos_fields=expect_emos_additional_fields,
    )

    # Check that the output forecast cube is as expected.
    assert isinstance(result_forecast_cube, iris.cube.Cube)
    assert result_forecast_cube.shape == (2, 3, 3)
    assert "forecast_reference_time" in [
        c.name() for c in result_forecast_cube.coords()
    ]
    assert "forecast_period" in [c.name() for c in result_forecast_cube.coords()]

    # Check that the output truth cube is as expected.
    assert isinstance(result_truth_cube, iris.cube.Cube)
    assert result_truth_cube.shape == (2, 3, 3)
    assert "forecast_reference_time" not in [
        c.name() for c in result_truth_cube.coords()
    ]
    assert "forecast_period" not in [c.name() for c in result_truth_cube.coords()]
    assert result_truth_cube.attributes["truth_attribute"] == "truth"

    # Check that the output GAM additional fields cubes are as expected.
    if len(gam_features) > 0:
        assert len(result_gam_additional_fields) == len(gam_features)
        for cube in result_gam_additional_fields:
            assert cube.name() in gam_features
    else:
        assert result_gam_additional_fields is None

    # Check that the output EMOS additional fields cubes are as expected.
    if len(emos_feature_names) > 0:
        assert len(result_emos_additional_fields) == len(emos_feature_names)
        for cube in result_emos_additional_fields:
            assert cube.name() in emos_feature_names
    else:
        assert result_emos_additional_fields is None

    # Check all other outputs are None.
    assert result_emos_coefficients is None
    assert result_prob_template is None


@pytest.mark.parametrize("n_prob_templates", [1, 2])
def test_split_cubes_for_samos_prob_template(
    forecast_cubes_multi_time,
    truth_cubes_multi_time,
    probability_forecast_cubes_multi_time,
    n_prob_templates,
):
    """Test that the split_cubes_for_samos function correctly separates out input
    cubes when a probability template cube is provided."""
    merged_input_cubelist = truth_cubes_multi_time.copy()
    merged_input_cubelist.extend(forecast_cubes_multi_time)

    if n_prob_templates == 1:
        merged_input_cubelist.append(probability_forecast_cubes_multi_time[0])

        (
            result_forecast_cube,
            result_truth_cube,
            result_gam_additional_fields,
            result_emos_coefficients,
            result_emos_additional_fields,
            result_prob_template,
        ) = split_cubes_for_samos(
            merged_input_cubelist,
            gam_features=[],
            truth_attribute="truth_attribute=truth",
            expect_emos_coeffs=True,
            expect_emos_fields=True,
        )

        # Check that the output forecast cube is as expected.
        assert isinstance(result_forecast_cube, iris.cube.Cube)
        assert result_forecast_cube.shape == (2, 3, 3)
        assert "forecast_reference_time" in [
            c.name() for c in result_forecast_cube.coords()
        ]
        assert "forecast_period" in [c.name() for c in result_forecast_cube.coords()]

        # Check that the output truth cube is as expected.
        assert isinstance(result_truth_cube, iris.cube.Cube)
        assert result_truth_cube.shape == (2, 3, 3)
        assert "forecast_reference_time" not in [
            c.name() for c in result_truth_cube.coords()
        ]
        assert "forecast_period" not in [c.name() for c in result_truth_cube.coords()]
        assert result_truth_cube.attributes["truth_attribute"] == "truth"

        # Check that the output probability template cube is as expected.
        assert isinstance(result_prob_template, iris.cube.Cube)
        assert result_prob_template.shape == (2, 3, 3)
        assert "wind_speed" in [c.name() for c in result_prob_template.coords()]
        assert "forecast_reference_time" in [
            c.name() for c in result_prob_template.coords()
        ]
        assert "forecast_period" in [c.name() for c in result_prob_template.coords()]

        # Check all other outputs are None.
        assert result_gam_additional_fields is None
        assert result_emos_coefficients is None
        assert result_emos_additional_fields is None

    else:
        probability_cubes = probability_forecast_cubes_multi_time.copy()
        probability_cubes[1].rename("probability_of_air_temperature_above_threshold")
        probability_cubes[1].coord("wind_speed").rename("air_temperature")
        merged_input_cubelist.extend(probability_cubes)

        with pytest.raises(
            IOError, match="Providing multiple probability cubes is not supported."
        ):
            split_cubes_for_samos(
                merged_input_cubelist,
                gam_features=[],
                truth_attribute="truth_attribute=truth",
                expect_emos_coeffs=True,
                expect_emos_fields=True,
            )


@pytest.mark.skipif(not pyarrow_installed, reason="pyarrow not installed")
@pytest.mark.parametrize(
    "include_forecast,include_truth", [(True, False), (False, True), (True, True)]
)
def test_identify_parquet_type_basic(tmp_path, include_forecast, include_truth):
    """Test that this function correctly splits out input parquet files into forecasts
    and truths."""
    merged_input_paths = []
    if include_forecast:
        forecast_dir = create_multi_site_forecast_parquet_file(
            tmp_path=tmp_path,
            include_forecast_period=True,
        )
        merged_input_paths.append(Path(forecast_dir))
    if include_truth:
        truth_dir = create_multi_site_forecast_parquet_file(
            tmp_path=tmp_path,
            include_forecast_period=False,
        )
        merged_input_paths.append(Path(truth_dir))

    (
        result_forecast_paths,
        result_truth_paths,
    ) = identify_parquet_type(merged_input_paths)

    assert result_forecast_paths == (
        merged_input_paths[0] if include_forecast else None
    )
    assert result_truth_paths == (merged_input_paths[-1] if include_truth else None)


@pytest.mark.skipif(not pyarrow_installed, reason="pyarrow not installed")
@pytest.mark.parametrize("include_netcdf", [True, False])
@pytest.mark.parametrize("include_parquet", [True, False])
@pytest.mark.parametrize("n_pickles", [0, 1, 2])
def test_split_netcdf_parquet_pickle_basic(
    tmp_path, forecast_cubes_multi_time, include_netcdf, include_parquet, n_pickles
):
    """Test that this function correctly splits out input files into pickle, parquet
    and netcdf files."""
    pytest.importorskip("pygam")

    merged_input_paths = []

    if include_parquet:
        forecast_dir = create_multi_site_forecast_parquet_file(
            tmp_path=tmp_path,
            include_forecast_period=True,
        )
        merged_input_paths.append(Path(forecast_dir))

        truth_dir = create_multi_site_forecast_parquet_file(
            tmp_path=tmp_path,
            include_forecast_period=False,
        )
        merged_input_paths.append(Path(truth_dir))

    if include_netcdf:
        test_cube, netcdf_path = create_netcdf_file(
            tmp_path=tmp_path,
        )
        merged_input_paths.append(Path(netcdf_path))

    if n_pickles > 0:
        pickle_object, pickle_path = create_pickle_file(
            tmp_path=tmp_path, filename="data1.pkl"
        )
        merged_input_paths.append(Path(pickle_path))

    if n_pickles == 2:
        pickle_object, pickle_path = create_pickle_file(
            tmp_path=tmp_path, filename="data2.pkl"
        )
        merged_input_paths.append(Path(pickle_path))

        msg = "Multiple pickle inputs have been provided. Only one is expected."
        with pytest.raises(ValueError, match=msg):
            split_netcdf_parquet_pickle(merged_input_paths)
    else:
        (
            result_cube,
            result_parquets,
            result_pickles,
        ) = split_netcdf_parquet_pickle(merged_input_paths)

        if include_netcdf:
            assert len(result_cube) == 1
            result_cube = result_cube[0]
            # The save/load process adds a Conventions global attribute to the cube.
            test_cube.attributes.globals["Conventions"] = "CF-1.7"
            assert result_cube == test_cube
        else:
            assert result_cube is None

        if include_parquet:
            # Parquets are returned as filepaths.
            assert result_parquets == merged_input_paths[0:2]
        else:
            assert result_parquets is None

        if n_pickles == 1:
            # The pickled object is a list containing 2 pygam GAMs.
            for i in range(len(result_pickles)):
                for key in ["max_iter", "tol", "fit_intercept"]:
                    assert (
                        result_pickles[i].get_params()[key]
                        == pickle_object[i].get_params()[key]
                    )
                assert result_pickles[i].terms == pickle_object[i].terms
                assert result_pickles[i].distribution == pickle_object[i].distribution
                assert result_pickles[i].link == pickle_object[i].link
        else:
            assert result_pickles is None


@pytest.mark.parametrize(
    "cycletime,forecast_period,training_length,expected",
    [
        ("20171110T0000Z", 3600, 1, [pd.Timestamp(2017, 11, 9, 0, 0, tz="UTC")]),  # noqa 1 hour
        ("20171110T0000Z", 90000, 1, [pd.Timestamp(2017, 11, 8, 0, 0, tz="UTC")]),  # noqa 25 hours
        ("20171110T0000Z", 176400, 1, [pd.Timestamp(2017, 11, 7, 0, 0, tz="UTC")]),  # noqa 49 hours
        (
            "20171110T0000Z",
            3600,
            2,
            [
                pd.Timestamp(2017, 11, 8, 0, 0, tz="UTC"),
                pd.Timestamp(2017, 11, 9, 0, 0, tz="UTC"),
            ],
        ),  # 1 hour, 2 days
    ],
)
def test_get_training_period_cycles(
    cycletime, forecast_period, training_length, expected
):
    """Test that get_training_period_cycles returns the expected cycletimes."""
    result = get_training_period_cycles(cycletime, forecast_period, training_length)
    assert list(result) == expected


if __name__ == "__main__":
    unittest.main()<|MERGE_RESOLUTION|>--- conflicted
+++ resolved
@@ -18,11 +18,8 @@
 
 from improver.calibration import (
     add_warning_comment,
-<<<<<<< HEAD
     get_common_wmo_ids,
-=======
     get_training_period_cycles,
->>>>>>> a132e79f
     identify_parquet_type,
     split_cubes_for_samos,
     split_forecasts_and_bias_files,
