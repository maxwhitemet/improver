# (C) Crown Copyright, Met Office. All rights reserved.
#
# This file is part of 'IMPROVER' and is released under the BSD 3-Clause license.
# See LICENSE in the root of the repository for full licensing details.
"""Unit tests for calibration.__init__"""

import importlib
import unittest
from datetime import datetime, timedelta
from pathlib import Path

import iris
import joblib
import numpy as np
import pandas as pd
import pytest
from iris.cube import CubeList

from improver.calibration import (
    add_warning_comment,
<<<<<<< HEAD
    get_common_wmo_ids,
    get_training_period_cycles,
=======
    identify_parquet_type,
    split_cubes_for_samos,
>>>>>>> 3b472c85
    split_forecasts_and_bias_files,
    split_forecasts_and_coeffs,
    split_forecasts_and_truth,
    split_netcdf_parquet_pickle,
    validity_time_check,
)
from improver.synthetic_data.set_up_test_cubes import (
    set_up_percentile_cube,
    set_up_probability_cube,
    set_up_spot_variable_cube,
    set_up_variable_cube,
)
from improver.utilities.save import save_netcdf
from improver_tests import ImproverTest

pyarrow_installed = True
if not importlib.util.find_spec("pyarrow"):
    pyarrow_installed = False


class Test_split_forecasts_and_truth(unittest.TestCase):
    """Test the split_forecasts_and_truth method."""

    def setUp(self):
        """Create cubes for testing the split_forecasts_and_truth method.
        Forecast data is all set to 1, and truth data to 0, allowing for a
        simple check that the cubes have been separated as expected."""

        thresholds = [283, 288]
        probability_data = np.ones((2, 4, 4), dtype=np.float32)
        realization_data = np.ones((4, 4), dtype=np.float32)

        self.truth_attribute = "mosg__model_configuration=uk_det"
        truth_attributes = {"mosg__model_configuration": "uk_det"}

        probability_forecast_1 = set_up_probability_cube(probability_data, thresholds)
        probability_forecast_2 = set_up_probability_cube(
            probability_data,
            thresholds,
            time=datetime(2017, 11, 11, 4, 0),
            frt=datetime(2017, 11, 11, 0, 0),
        )
        self.probability_forecasts = [probability_forecast_1, probability_forecast_2]

        probability_truth_1 = probability_forecast_1.copy(
            data=np.zeros((2, 4, 4), dtype=np.float32)
        )
        probability_truth_2 = probability_forecast_2.copy(
            data=np.zeros((2, 4, 4), dtype=np.float32)
        )
        probability_truth_1.attributes.update(truth_attributes)
        probability_truth_2.attributes.update(truth_attributes)
        self.probability_truths = [probability_truth_1, probability_truth_2]

        realization_forecast_1 = set_up_variable_cube(realization_data)
        realization_forecast_2 = set_up_variable_cube(
            realization_data,
            time=datetime(2017, 11, 11, 4, 0),
            frt=datetime(2017, 11, 11, 0, 0),
        )
        self.realization_forecasts = [realization_forecast_1, realization_forecast_2]

        realization_truth_1 = realization_forecast_1.copy(
            data=np.zeros((4, 4), dtype=np.float32)
        )
        realization_truth_2 = realization_forecast_2.copy(
            data=np.zeros((4, 4), dtype=np.float32)
        )
        realization_truth_1.attributes.update(truth_attributes)
        realization_truth_2.attributes.update(truth_attributes)
        self.realization_truths = [realization_truth_1, realization_truth_2]

        self.landsea_mask = realization_truth_1.copy()
        self.landsea_mask.rename("land_binary_mask")

    def test_probability_data(self):
        """Test that when multiple probability forecast cubes and truth cubes
        are provided, the groups are created as expected."""

        forecast, truth, land_sea_mask = split_forecasts_and_truth(
            self.probability_forecasts + self.probability_truths, self.truth_attribute
        )

        self.assertIsInstance(forecast, iris.cube.Cube)
        self.assertIsInstance(truth, iris.cube.Cube)
        self.assertIsNone(land_sea_mask, None)
        self.assertSequenceEqual((2, 2, 4, 4), forecast.shape)
        self.assertSequenceEqual((2, 2, 4, 4), truth.shape)
        self.assertTrue(np.all(forecast.data))
        self.assertFalse(np.any(truth.data))

    def test_probability_data_with_land_sea_mask(self):
        """Test that when multiple probability forecast cubes, truth cubes, and
        a single land-sea mask are provided, the groups are created as
        expected."""

        forecast, truth, land_sea_mask = split_forecasts_and_truth(
            self.probability_forecasts + self.probability_truths + [self.landsea_mask],
            self.truth_attribute,
        )

        self.assertIsInstance(forecast, iris.cube.Cube)
        self.assertIsInstance(truth, iris.cube.Cube)
        self.assertIsInstance(land_sea_mask, iris.cube.Cube)
        self.assertEqual("land_binary_mask", land_sea_mask.name())
        self.assertSequenceEqual((2, 2, 4, 4), forecast.shape)
        self.assertSequenceEqual((2, 2, 4, 4), truth.shape)
        self.assertTrue(np.all(forecast.data))
        self.assertFalse(np.any(truth.data))
        self.assertSequenceEqual((4, 4), land_sea_mask.shape)

    def test_realization_data(self):
        """Test that when multiple forecast cubes and truth cubes are provided,
        the groups are created as expected."""

        forecast, truth, land_sea_mask = split_forecasts_and_truth(
            self.realization_forecasts + self.realization_truths, self.truth_attribute
        )

        self.assertIsInstance(forecast, iris.cube.Cube)
        self.assertIsInstance(truth, iris.cube.Cube)
        self.assertIsNone(land_sea_mask, None)
        self.assertSequenceEqual((2, 4, 4), forecast.shape)
        self.assertSequenceEqual((2, 4, 4), truth.shape)
        self.assertTrue(np.all(forecast.data))
        self.assertFalse(np.any(truth.data))

    def test_realization_data_with_land_sea_mask(self):
        """Test that when multiple forecast cubes, truth cubes, and
        a single land-sea mask are provided, the groups are created as
        expected."""

        forecast, truth, land_sea_mask = split_forecasts_and_truth(
            self.realization_forecasts + self.realization_truths + [self.landsea_mask],
            self.truth_attribute,
        )

        self.assertIsInstance(forecast, iris.cube.Cube)
        self.assertIsInstance(truth, iris.cube.Cube)
        self.assertIsInstance(land_sea_mask, iris.cube.Cube)
        self.assertEqual("land_binary_mask", land_sea_mask.name())
        self.assertSequenceEqual((2, 4, 4), forecast.shape)
        self.assertSequenceEqual((2, 4, 4), truth.shape)
        self.assertTrue(np.all(forecast.data))
        self.assertFalse(np.any(truth.data))
        self.assertSequenceEqual((4, 4), land_sea_mask.shape)

    def test_exception_for_multiple_land_sea_masks(self):
        """Test that when multiple land-sea masks are provided an exception is
        raised."""

        msg = "Expected one cube for land-sea mask."
        with self.assertRaisesRegex(IOError, msg):
            split_forecasts_and_truth(
                self.realization_forecasts
                + self.realization_truths
                + [self.landsea_mask, self.landsea_mask],
                self.truth_attribute,
            )

    def test_exception_for_unintended_cube_combination(self):
        """Test that when the forecast and truth cubes have different names,
        indicating different diagnostics, an exception is raised."""

        self.realization_truths[0].rename("kitten_density")

        msg = "Must have cubes with 1 or 2 distinct names."
        with self.assertRaisesRegex(ValueError, msg):
            split_forecasts_and_truth(
                self.realization_forecasts
                + self.realization_truths
                + [self.landsea_mask, self.landsea_mask],
                self.truth_attribute,
            )

    def test_exception_for_missing_truth_inputs(self):
        """Test that when all truths are missing an exception is raised."""

        self.realization_truths = []

        msg = "Missing truth input."
        with self.assertRaisesRegex(IOError, msg):
            split_forecasts_and_truth(
                self.realization_forecasts
                + self.realization_truths
                + [self.landsea_mask],
                self.truth_attribute,
            )

    def test_exception_for_missing_forecast_inputs(self):
        """Test that when all forecasts are missing an exception is raised."""

        self.realization_forecasts = []

        msg = "Missing historical forecast input."
        with self.assertRaisesRegex(IOError, msg):
            split_forecasts_and_truth(
                self.realization_forecasts
                + self.realization_truths
                + [self.landsea_mask],
                self.truth_attribute,
            )


class Test_split_forecasts_and_coeffs(ImproverTest):
    """Test the split_forecasts_and_coeffs function."""

    def setUp(self):
        """Set-up cubes for testing."""
        thresholds = [283, 288]
        percentiles = [25, 75]
        probability_data = np.ones((2, 4, 4), dtype=np.float32)
        realization_data = np.ones((4, 4), dtype=np.float32)

        self.truth_attribute = "mosg__model_configuration=uk_det"

        # Set-up probability and realization forecast cubes
        self.probability_forecast = CubeList(
            [set_up_probability_cube(probability_data, thresholds)]
        )
        self.realization_forecast = CubeList([set_up_variable_cube(realization_data)])
        self.percentile_forecast = CubeList(
            [set_up_percentile_cube(probability_data, percentiles)]
        )

        # Set-up coefficient cubes
        fp_names = [self.realization_forecast[0].name()]
        predictor_index = iris.coords.DimCoord(
            np.array(range(len(fp_names)), dtype=np.int32),
            long_name="predictor_index",
            units="1",
        )
        dim_coords_and_dims = ((predictor_index, 0),)
        predictor_name = iris.coords.AuxCoord(
            fp_names, long_name="predictor_name", units="no_unit"
        )
        aux_coords_and_dims = ((predictor_name, 0),)

        attributes = {
            "diagnostic_standard_name": self.realization_forecast[0].name(),
            "distribution": "norm",
        }
        alpha = iris.cube.Cube(
            np.array(0, dtype=np.float32),
            long_name="emos_coefficients_alpha",
            units="K",
            attributes=attributes,
        )
        beta = iris.cube.Cube(
            np.array([0.5], dtype=np.float32),
            long_name="emos_coefficients_beta",
            units="1",
            attributes=attributes,
            dim_coords_and_dims=dim_coords_and_dims,
            aux_coords_and_dims=aux_coords_and_dims,
        )
        gamma = iris.cube.Cube(
            np.array(0, dtype=np.float32),
            long_name="emos_coefficients_gamma",
            units="K",
            attributes=attributes,
        )
        delta = iris.cube.Cube(
            np.array(1, dtype=np.float32),
            long_name="emos_coefficients_delta",
            units="1",
            attributes=attributes,
        )

        self.coefficient_cubelist = CubeList([alpha, beta, gamma, delta])

        # Set-up land-sea mask.
        self.land_sea_mask_name = "land_binary_mask"
        self.land_sea_mask = set_up_variable_cube(
            np.zeros((4, 4), dtype=np.float32), name=self.land_sea_mask_name
        )
        for coord in ["time", "forecast_reference_time", "forecast_period"]:
            self.land_sea_mask.remove_coord(coord)
        self.land_sea_mask = CubeList([self.land_sea_mask])

        altitude = set_up_variable_cube(
            np.ones((4, 4), dtype=np.float32), name="surface_altitude", units="m"
        )
        for coord in ["time", "forecast_reference_time", "forecast_period"]:
            altitude.remove_coord(coord)
        self.additional_predictors = CubeList([altitude])

    def test_realization_forecast_and_coefficients(self):
        """Test a realization forecast input."""
        (
            forecast,
            coeffs,
            additional_predictors,
            land_sea_mask,
            template,
        ) = split_forecasts_and_coeffs(
            [self.realization_forecast, self.coefficient_cubelist],
            self.land_sea_mask_name,
        )

        self.assertCubeEqual(forecast, self.realization_forecast[0])
        self.assertCubeListEqual(coeffs, self.coefficient_cubelist)
        self.assertEqual(additional_predictors, None)
        self.assertEqual(land_sea_mask, None)
        self.assertEqual(template, None)

    def test_percentile_forecast_and_coefficients(self):
        """Test a percentile forecast input."""
        (
            forecast,
            coeffs,
            additional_predictors,
            land_sea_mask,
            template,
        ) = split_forecasts_and_coeffs(
            [self.percentile_forecast, self.coefficient_cubelist],
            self.land_sea_mask_name,
        )
        self.assertCubeEqual(forecast, self.percentile_forecast[0])
        self.assertCubeListEqual(coeffs, self.coefficient_cubelist)
        self.assertEqual(additional_predictors, None)
        self.assertEqual(land_sea_mask, None)
        self.assertEqual(template, None)

    def test_probability_forecast_and_coefficients(self):
        """Test a probability forecast input."""
        (
            forecast,
            coeffs,
            additional_predictors,
            land_sea_mask,
            template,
        ) = split_forecasts_and_coeffs(
            [self.probability_forecast, self.coefficient_cubelist],
            self.land_sea_mask_name,
        )
        self.assertCubeEqual(forecast, self.probability_forecast[0])
        self.assertCubeListEqual(coeffs, self.coefficient_cubelist)
        self.assertEqual(additional_predictors, None)
        self.assertEqual(land_sea_mask, None)
        self.assertEqual(template, None)

    def test_forecast_coefficients_additional_predictor(self):
        """Test the addition of a static additional predictor."""
        (
            forecast,
            coeffs,
            additional_predictors,
            land_sea_mask,
            template,
        ) = split_forecasts_and_coeffs(
            [
                self.realization_forecast,
                self.coefficient_cubelist,
                self.additional_predictors,
            ],
            self.land_sea_mask_name,
        )
        self.assertCubeEqual(forecast, self.realization_forecast[0])
        self.assertCubeListEqual(coeffs, self.coefficient_cubelist)
        self.assertCubeListEqual(additional_predictors, self.additional_predictors)
        self.assertEqual(land_sea_mask, None)
        self.assertEqual(template, None)

    def test_forecast_coefficients_and_land_sea_mask(self):
        """Test the addition of a land-sea mask."""
        (
            forecast,
            coeffs,
            additional_predictors,
            land_sea_mask,
            template,
        ) = split_forecasts_and_coeffs(
            [
                self.realization_forecast,
                self.coefficient_cubelist,
                self.land_sea_mask,
            ],
            self.land_sea_mask_name,
        )

        self.assertCubeEqual(forecast, self.realization_forecast[0])
        self.assertCubeListEqual(coeffs, self.coefficient_cubelist)
        self.assertEqual(additional_predictors, None)
        self.assertCubeEqual(land_sea_mask, self.land_sea_mask[0])
        self.assertEqual(template, None)

    def test_no_land_sea_mask_name(self):
        """Test when not providing the land_sea_mask_name option."""
        (
            forecast,
            coeffs,
            additional_predictors,
            land_sea_mask,
            template,
        ) = split_forecasts_and_coeffs(
            [self.realization_forecast, self.coefficient_cubelist]
        )

        self.assertCubeEqual(forecast, self.realization_forecast[0])
        self.assertCubeListEqual(coeffs, self.coefficient_cubelist)
        self.assertEqual(additional_predictors, None)
        self.assertEqual(land_sea_mask, None)
        self.assertEqual(template, None)

    def test_forecast_coefficients_prob_template(self):
        """Test the addition of a probability template cube."""
        (
            forecast,
            coeffs,
            additional_predictors,
            land_sea_mask,
            template,
        ) = split_forecasts_and_coeffs(
            [
                self.realization_forecast,
                self.coefficient_cubelist,
                self.probability_forecast,
            ],
            self.land_sea_mask_name,
        )
        self.assertCubeEqual(forecast, self.realization_forecast[0])
        self.assertCubeListEqual(coeffs, self.coefficient_cubelist)
        self.assertEqual(additional_predictors, None)
        self.assertEqual(land_sea_mask, None)
        self.assertCubeEqual(template, self.probability_forecast[0])

    def test_all_options(self):
        """Test providing a forecast, coefficients, additional predictor,
        land-sea mask and a probability template."""
        (
            forecast,
            coeffs,
            additional_predictors,
            land_sea_mask,
            template,
        ) = split_forecasts_and_coeffs(
            [
                self.realization_forecast,
                self.coefficient_cubelist,
                self.additional_predictors,
                self.land_sea_mask,
                self.probability_forecast,
            ],
            self.land_sea_mask_name,
        )
        self.assertCubeEqual(forecast, self.realization_forecast[0])
        self.assertCubeListEqual(coeffs, self.coefficient_cubelist)
        self.assertCubeListEqual(additional_predictors, self.additional_predictors)
        self.assertCubeEqual(land_sea_mask, self.land_sea_mask[0])
        self.assertCubeEqual(template, self.probability_forecast[0])

    def test_probability_forecast_coefficients_prob_template(self):
        """Test providing a probability template with a probability forecast."""
        msg = "Providing multiple probability cubes"
        with self.assertRaisesRegex(ValueError, msg):
            split_forecasts_and_coeffs(
                [
                    self.probability_forecast,
                    self.coefficient_cubelist,
                    self.probability_forecast,
                ],
                self.land_sea_mask_name,
            )

    def test_no_coefficients(self):
        """Test if no EMOS coefficients are provided."""
        _, coeffs, _, _, _ = split_forecasts_and_coeffs(
            [self.percentile_forecast], self.land_sea_mask_name
        )
        self.assertIsNone(coeffs)

    def test_no_forecast(self):
        """Test if no forecast is present."""
        msg = "No forecast is present"
        with self.assertRaisesRegex(ValueError, msg):
            split_forecasts_and_coeffs(
                [self.coefficient_cubelist], self.land_sea_mask_name
            )

    def test_duplicate_forecasts(self):
        """Test if a duplicate forecast is provided."""
        msg = "Multiple items have been provided"
        with self.assertRaisesRegex(ValueError, msg):
            split_forecasts_and_coeffs(
                [
                    self.percentile_forecast,
                    self.coefficient_cubelist,
                    self.land_sea_mask,
                    self.probability_forecast,
                    self.percentile_forecast,
                ],
                self.land_sea_mask_name,
            )


@pytest.fixture
def forecast_cube():
    return set_up_variable_cube(
        data=np.array(
            [[1.0, 2.0, 2.0], [2.0, 1.0, 3.0], [1.0, 3.0, 3.0]], dtype=np.float32
        ),
        name="wind_speed",
        units="m/s",
    )


@pytest.fixture
def forecast_cubes_multi_time():
    output_cubes = CubeList()
    for day in [10, 11]:
        cube = set_up_variable_cube(
            data=np.array(
                [[1.0, 2.0, 2.0], [2.0, 1.0, 3.0], [1.0, 3.0, 3.0]], dtype=np.float32
            ),
            name="wind_speed",
            units="m/s",
            time=datetime(2017, 11, day, 0, 0),
            frt=datetime(2017, 11, day - 1, 0, 0),
        )
        output_cubes.append(cube.copy())

    return output_cubes


@pytest.fixture
def probability_forecast_cubes_multi_time():
    output_cubes = CubeList()
    for day in [10, 11]:
        prob_template_cube = set_up_probability_cube(
            data=np.ones((2, 3, 3), dtype=np.float32),
            thresholds=[1.5, 2.5],
            time=datetime(2017, 11, day, 0, 0),
            frt=datetime(2017, 11, day - 1, 0, 0),
            variable_name="wind_speed",
        )
        output_cubes.append(prob_template_cube.copy())

    return output_cubes


@pytest.fixture
def truth_cubes_multi_time():
    output_cubes = CubeList()
    for day in [10, 11]:
        cube = set_up_variable_cube(
            data=np.array(
                [[1.0, 2.0, 2.0], [2.0, 1.0, 3.0], [1.0, 3.0, 3.0]], dtype=np.float32
            ),
            name="wind_speed",
            units="m/s",
            time=datetime(2017, 11, int(day), 0, 0),
        )
        cube.remove_coord("forecast_reference_time")
        cube.remove_coord("forecast_period")
        cube.attributes["truth_attribute"] = "truth"
        output_cubes.append(cube.copy())

    return output_cubes


@pytest.fixture
def emos_coefficient_cubes():
    # Set-up coefficient cubes
    fp_names = ["wind_speed"]
    predictor_index = iris.coords.DimCoord(
        np.array(range(len(fp_names)), dtype=np.int32),
        long_name="predictor_index",
        units="1",
    )
    dim_coords_and_dims = ((predictor_index, 0),)
    predictor_name = iris.coords.AuxCoord(
        fp_names, long_name="predictor_name", units="no_unit"
    )
    aux_coords_and_dims = ((predictor_name, 0),)

    attributes = {
        "diagnostic_standard_name": "wind_speed",
        "distribution": "norm",
    }
    alpha = iris.cube.Cube(
        np.array(0, dtype=np.float32),
        long_name="emos_coefficients_alpha",
        units="K",
        attributes=attributes,
    )
    beta = iris.cube.Cube(
        np.array([0.5], dtype=np.float32),
        long_name="emos_coefficients_beta",
        units="1",
        attributes=attributes,
        dim_coords_and_dims=dim_coords_and_dims,
        aux_coords_and_dims=aux_coords_and_dims,
    )
    gamma = iris.cube.Cube(
        np.array(0, dtype=np.float32),
        long_name="emos_coefficients_gamma",
        units="K",
        attributes=attributes,
    )
    delta = iris.cube.Cube(
        np.array(1, dtype=np.float32),
        long_name="emos_coefficients_delta",
        units="1",
        attributes=attributes,
    )

    return CubeList([alpha, beta, gamma, delta])


@pytest.fixture
def emos_additional_fields():
    altitude = set_up_variable_cube(
        np.ones((3, 3), dtype=np.float32), name="surface_altitude", units="m"
    )
    d2o = set_up_variable_cube(
        np.ones((3, 3), dtype=np.float32), name="distance_to_ocean", units="m"
    )

    output_cubes = CubeList([altitude, d2o])
    for cube in output_cubes:
        for coord in ["time", "forecast_reference_time", "forecast_period"]:
            cube.remove_coord(coord)

    return output_cubes


@pytest.fixture
def forecast_error_cubelist():
    bias_cubes = CubeList()
    for bias_index in range(-1, 2):
        bias_cube = set_up_variable_cube(
            data=np.array(
                [[0.0, 0.0, 0.0], [-1.0, 1.0, 0.0], [-2.0, 0.0, 1.0]], dtype=np.float32
            )
            + (-1) * bias_index,
            name="forecast_error_of_wind_speed",
            units="m/s",
            frt=(datetime(2017, 11, 10, 0, 0) - timedelta(days=(2 - bias_index))),
            attributes={"title": "Forecast bias data"},
        )
        bias_cube.remove_coord("time")
        bias_cubes.append(bias_cube)
    return bias_cubes


def create_netcdf_file(tmp_path):
    """Create a netcdf file with forecast data."""
    cube = set_up_variable_cube(
        data=np.array(
            [[1.0, 2.0, 2.0], [2.0, 1.0, 3.0], [1.0, 3.0, 3.0]], dtype=np.float32
        ),
        name="wind_speed",
        units="m/s",
    )

    output_dir = tmp_path / "netcdf_files"
    output_dir.mkdir(parents=True, exist_ok=True)
    output_path = str(output_dir / "forecast.nc")
    save_netcdf(cubelist=cube, filename=output_path, compression_level=0)

    return cube, output_path


def create_multi_site_forecast_parquet_file(tmp_path, include_forecast_period=True):
    """Create a parquet file with multi-site forecast data."""

    data_dict = {
        "percentile": np.repeat(50, 5),
        "forecast": [281, 272, 287, 280, 290],
        "altitude": [10, 83, 56, 23, 2],
        "blend_time": [pd.Timestamp("2017-01-02 00:00:00")] * 5,
        "forecast_reference_time": [pd.Timestamp("2017-01-02 00:00:00")] * 5,
        "latitude": [60.1, 59.9, 59.7, 58, 57],
        "longitude": [1, 2, -1, -2, -3],
        "time": [pd.Timestamp("2017-01-02 06:00:00")] * 5,
        "wmo_id": ["03001", "03002", "03003", "03004", "03005"],
        "station_id": ["03001", "03002", "03003", "03004", "03005"],
        "cf_name": ["air_temperature"] * 5,
        "units": ["K"] * 5,
        "experiment": ["latestblend"] * 5,
        "period": [pd.NaT] * 5,
        "height": [1.5] * 5,
        "diagnostic": ["temperature_at_screen_level"] * 5,
    }

    parquet_type = "truth"
    if include_forecast_period:
        data_dict["forecast_period"] = [6 * 3.6e12] * 5
        parquet_type = "forecast"

    data_df = pd.DataFrame(data_dict)

    output_dir = tmp_path / f"{parquet_type}_parquet_files"
    output_dir.mkdir(parents=True, exist_ok=True)
    output_path = str(output_dir / f"{parquet_type}.parquet")
    data_df.to_parquet(output_path, index=False, engine="pyarrow")

    return output_dir


def create_pickle_file(tmp_path, filename="data.pkl"):
    """Create a pickle file containing a GAM object."""
    # Import pygam here to avoid a dependency for the entire repository.
    import pygam

    obj = [pygam.GAM(pygam.s(0) + pygam.l(1)), pygam.GAM(pygam.te(0, 1))]
    output_dir = tmp_path / "pickle_files"
    output_dir.mkdir(parents=True, exist_ok=True)
    output_path = str(output_dir / filename)
    joblib.dump(obj, output_path)

    return obj, output_path


@pytest.mark.parametrize("multiple_bias_cubes", [(True, False)])
def test_split_forecasts_and_bias_files(
    forecast_cube, forecast_error_cubelist, multiple_bias_cubes
):
    """Test that split_forecasts_and_bias_files correctly separates out
    the forecast cube from the forecast error cube(s)."""
    if not multiple_bias_cubes:
        forecast_error_cubelist = forecast_error_cubelist[0:]
    merged_input_cubelist = forecast_error_cubelist.copy()
    merged_input_cubelist.append(forecast_cube)

    result_forecast_cube, result_bias_cubes = split_forecasts_and_bias_files(
        merged_input_cubelist
    )

    assert result_forecast_cube == forecast_cube
    assert result_bias_cubes == forecast_error_cubelist
    if not multiple_bias_cubes:
        assert len(result_bias_cubes) == 1


@pytest.mark.parametrize("multiple_bias_cubes", [(True, False)])
def test_split_forecasts_and_bias_files_missing_fcst(
    forecast_error_cubelist, multiple_bias_cubes
):
    """Test that split_forecasts_and_bias_files raises a ValueError when
    no forecast cube is provided."""
    if not multiple_bias_cubes:
        forecast_error_cubelist = forecast_error_cubelist[0:]
    with pytest.raises(ValueError, match="No forecast is present"):
        split_forecasts_and_bias_files(forecast_error_cubelist)


def test_split_forecasts_and_bias_files_multiple_fcsts(
    forecast_cube, forecast_error_cubelist
):
    """Test that split_forecasts_and_bias_files raises a ValueError when
    multiple forecast cubes are provided."""
    forecast_error_cubelist.append(forecast_cube)
    forecast_error_cubelist.append(forecast_cube)

    with pytest.raises(ValueError, match="Multiple forecast inputs"):
        split_forecasts_and_bias_files(forecast_error_cubelist)


@pytest.mark.parametrize(
    "time,validity_times,expected",
    [
        (datetime(2017, 11, 10, 4, 0), ["0400", "0500", "0600"], True),
        (datetime(2017, 11, 10, 4, 15), ["0415", "0430", "0445"], True),
        (datetime(2017, 11, 10, 4, 0), ["0000", "0100", "0200"], False),
    ],
)
def test_matching_validity_times(time, validity_times, expected):
    """Test that True is returned if the forecast contains a validity time that
    matches with a validity time within the list provided.
    Otherwise, False is returned."""
    data = np.zeros((2, 2), dtype=np.float32)
    forecast = set_up_variable_cube(data, time=time)
    result = validity_time_check(forecast, validity_times)
    assert result is expected


@pytest.mark.parametrize("comment", [(None), ("Example comment")])
def test_add_warning_to_comment(comment):
    """Test the addition of a warning comment if calibration has been attempted
    but not applied successfully."""
    expected = (
        "Warning: Calibration of this forecast has been attempted, "
        "however, no calibration has been applied."
    )
    data = np.zeros((2, 2), dtype=np.float32)
    cube = set_up_variable_cube(data)
    if comment:
        cube.attributes["comment"] = comment
        expected = "\n".join([comment, expected])
    result = add_warning_comment(cube)
    assert result.attributes["comment"] == expected


@pytest.mark.parametrize("forecast_type", ["realization", "probability"])
def test_split_cubes_for_samos_basic(
    forecast_cubes_multi_time,
    probability_forecast_cubes_multi_time,
    truth_cubes_multi_time,
    forecast_type,
):
    """Test that the split_cubes_for_samos function correctly separates out input
    forecast and truth cubes."""
    merged_input_cubelist = truth_cubes_multi_time.copy()

    if forecast_type == "realization":
        merged_input_cubelist.extend(forecast_cubes_multi_time)
        expected_name = "wind_speed"
        expected_shape = (2, 3, 3)
    else:
        merged_input_cubelist.extend(probability_forecast_cubes_multi_time)
        expected_name = "probability_of_wind_speed_above_threshold"
        expected_shape = (2, 2, 3, 3)

    (
        result_forecast_cube,
        result_truth_cube,
        result_gam_additional_fields,
        result_emos_coefficients,
        result_emos_additional_fields,
        result_prob_template,
    ) = split_cubes_for_samos(
        merged_input_cubelist, gam_features=[], truth_attribute="truth_attribute=truth"
    )

    # Check that the output forecast cube is as expected.
    assert isinstance(result_forecast_cube, iris.cube.Cube)
    assert result_forecast_cube.name() == expected_name
    assert result_forecast_cube.shape == expected_shape
    assert "forecast_reference_time" in [
        c.name() for c in result_forecast_cube.coords()
    ]
    assert "forecast_period" in [c.name() for c in result_forecast_cube.coords()]

    # Check that the output truth cube is as expected.
    assert isinstance(result_truth_cube, iris.cube.Cube)
    assert result_truth_cube.shape == (2, 3, 3)
    assert "forecast_reference_time" not in [
        c.name() for c in result_truth_cube.coords()
    ]
    assert "forecast_period" not in [c.name() for c in result_truth_cube.coords()]
    assert result_truth_cube.attributes["truth_attribute"] == "truth"

    # Check all other outputs are None.
    assert result_gam_additional_fields is None
    assert result_emos_coefficients is None
    assert result_emos_additional_fields is None
    assert result_prob_template is None


@pytest.mark.parametrize(
<<<<<<< HEAD
    "situation",
    [
        "all_matching",
        "fewer_in_forecast",
        "fewer_in_truth",
        "fewer_in_additional_predictors",
        "no_additional_predictors",
        "mixture",
    ],
)
def test_get_common_wmo_ids(situation):
    """Test the get_common_wmo_ids function."""
    forecast_wmo_ids = [1, 2, 3, 4, 5]
    truth_wmo_ids = [1, 2, 3, 4, 5]
    additional_wmo_ids = [1, 2, 3, 4, 5]

    if situation == "fewer_in_forecast":
        forecast_wmo_ids = [1, 2, 3]
    elif situation == "fewer_in_truth":
        truth_wmo_ids = [1, 2, 3]
    elif situation == "fewer_in_additional_predictors":
        additional_wmo_ids = [1, 2, 3]
    elif situation == "no_additional_predictors":
        additional_wmo_ids = []
    elif situation == "mixture":
        forecast_wmo_ids = [1, 2, 3, 4]
        truth_wmo_ids = [1, 2, 3, 5]
        additional_wmo_ids = [1, 2, 3, 6]

    data = np.ones(len(forecast_wmo_ids), dtype=np.float32)
    forecast_cube = set_up_spot_variable_cube(data, wmo_ids=forecast_wmo_ids)
    data = np.ones(len(truth_wmo_ids), dtype=np.float32)
    truth_cube = set_up_spot_variable_cube(data, wmo_ids=truth_wmo_ids)
    data = np.ones(len(additional_wmo_ids), dtype=np.float32)
    additional_predictors = None
    if additional_wmo_ids:
        additional_predictors = CubeList(
            [set_up_spot_variable_cube(data, wmo_ids=additional_wmo_ids)]
        )

    forecast_result, truth_result, additional_predictor_result = get_common_wmo_ids(
        forecast_cube, truth_cube, additional_predictors
    )

    if situation in ["all_matching", "no_additional_predictors"]:
        expected = [f"{x:05}" for x in [1, 2, 3, 4, 5]]
    else:
        expected = [f"{x:05}" for x in [1, 2, 3]]
    assert forecast_result.coord("wmo_id").points.tolist() == expected
    assert truth_result.coord("wmo_id").points.tolist() == expected
    if additional_predictors is None:
        assert additional_predictor_result is None
    else:
        assert (
            additional_predictor_result[0].coord("wmo_id").points.tolist() == expected
        )


@pytest.mark.parametrize(
    "cycletime,forecast_period,training_length,expected",
=======
    "provide_emos_coefficients,expect_emos_coefficients,provide_emos_additional_fields,expect_emos_additional_fields",
>>>>>>> 3b472c85
    [
        [True, True, False, False],
        [True, False, False, False],
        [False, False, True, True],
        [False, False, True, False],
        [True, True, True, True],
    ],
)
def test_split_cubes_for_samos_emos_cubes(
    forecast_cubes_multi_time,
    truth_cubes_multi_time,
    emos_coefficient_cubes,
    emos_additional_fields,
    provide_emos_coefficients,
    expect_emos_coefficients,
    provide_emos_additional_fields,
    expect_emos_additional_fields,
):
    """Test that the split_cubes_for_samos function correctly separates out input
    cubes when cubes for EMOS calibration are provided. Also test that the correct
    exceptions are raised if cubes for EMOS are provided but not expected."""
    merged_input_cubelist = truth_cubes_multi_time.copy()
    merged_input_cubelist.extend(forecast_cubes_multi_time)

    if provide_emos_coefficients:
        merged_input_cubelist.extend(emos_coefficient_cubes)
    if provide_emos_additional_fields:
        merged_input_cubelist.extend(emos_additional_fields)

    if provide_emos_coefficients and not expect_emos_coefficients:
        with pytest.raises(
            IOError,
            match="Found EMOS coefficients cubes when they were not expected.",
        ):
            split_cubes_for_samos(
                merged_input_cubelist,
                gam_features=[],
                truth_attribute="truth_attribute=truth",
                expect_emos_coeffs=expect_emos_coefficients,
                expect_emos_fields=expect_emos_additional_fields,
            )
    elif provide_emos_additional_fields and not expect_emos_additional_fields:
        with pytest.raises(
            IOError,
            match="Found additional fields cubes which do not match the features in "
            "gam_features.",
        ):
            split_cubes_for_samos(
                merged_input_cubelist,
                gam_features=[],
                truth_attribute="truth_attribute=truth",
                expect_emos_coeffs=expect_emos_coefficients,
                expect_emos_fields=expect_emos_additional_fields,
            )
    else:
        (
            result_forecast_cube,
            result_truth_cube,
            result_gam_additional_fields,
            result_emos_coefficients,
            result_emos_additional_fields,
            result_prob_template,
        ) = split_cubes_for_samos(
            merged_input_cubelist,
            gam_features=[],
            truth_attribute="truth_attribute=truth",
            expect_emos_coeffs=expect_emos_coefficients,
            expect_emos_fields=expect_emos_additional_fields,
        )

        # Check that the output forecast cube is as expected.
        assert isinstance(result_forecast_cube, iris.cube.Cube)
        assert result_forecast_cube.shape == (2, 3, 3)
        assert "forecast_reference_time" in [
            c.name() for c in result_forecast_cube.coords()
        ]
        assert "forecast_period" in [c.name() for c in result_forecast_cube.coords()]

        # Check that the output truth cube is as expected.
        assert isinstance(result_truth_cube, iris.cube.Cube)
        assert result_truth_cube.shape == (2, 3, 3)
        assert "forecast_reference_time" not in [
            c.name() for c in result_truth_cube.coords()
        ]
        assert "forecast_period" not in [c.name() for c in result_truth_cube.coords()]
        assert result_truth_cube.attributes["truth_attribute"] == "truth"

        if expect_emos_coefficients:
            # Check that the output EMOS coefficient cubes are as expected.
            assert isinstance(result_emos_coefficients, CubeList)
            assert len(result_emos_coefficients) == 4
            expected_names = [
                "emos_coefficients_alpha",
                "emos_coefficients_beta",
                "emos_coefficients_gamma",
                "emos_coefficients_delta",
            ]
            for i, cube in enumerate(result_emos_coefficients):
                assert expected_names[i] == cube.name()

        if expect_emos_additional_fields:
            # Check that the output EMOS additional fields cubes are as expected.
            assert isinstance(result_emos_additional_fields, CubeList)
            assert len(result_emos_additional_fields) == 2
            expected_names = ["surface_altitude", "distance_to_ocean"]
            for i, cube in enumerate(result_emos_additional_fields):
                assert expected_names[i] == cube.name()

        # Check all other outputs are None.
        assert result_gam_additional_fields is None
        assert result_prob_template is None


@pytest.mark.parametrize(
    "gam_features",
    [
        [],
        ["surface_altitude"],
        ["distance_to_ocean"],
        ["surface_altitude", "distance_to_ocean"],
    ],
)
def test_split_cubes_for_samos_gam_and_emos_cubes(
    forecast_cubes_multi_time,
    truth_cubes_multi_time,
    emos_additional_fields,
    gam_features,
):
    """Test that the split_cubes_for_samos function correctly separates out input
    cubes when cubes for both EMOS calibration and GAM are provided."""
    merged_input_cubelist = truth_cubes_multi_time.copy()
    merged_input_cubelist.extend(forecast_cubes_multi_time)
    merged_input_cubelist.extend(emos_additional_fields)

    emos_feature_names = [
        name
        for name in ["surface_altitude", "distance_to_ocean"]
        if name not in gam_features
    ]
    expect_emos_additional_fields = True if len(emos_feature_names) > 0 else False

    (
        result_forecast_cube,
        result_truth_cube,
        result_gam_additional_fields,
        result_emos_coefficients,
        result_emos_additional_fields,
        result_prob_template,
    ) = split_cubes_for_samos(
        merged_input_cubelist,
        gam_features=gam_features,
        truth_attribute="truth_attribute=truth",
        expect_emos_coeffs=False,
        expect_emos_fields=expect_emos_additional_fields,
    )

    # Check that the output forecast cube is as expected.
    assert isinstance(result_forecast_cube, iris.cube.Cube)
    assert result_forecast_cube.shape == (2, 3, 3)
    assert "forecast_reference_time" in [
        c.name() for c in result_forecast_cube.coords()
    ]
    assert "forecast_period" in [c.name() for c in result_forecast_cube.coords()]

    # Check that the output truth cube is as expected.
    assert isinstance(result_truth_cube, iris.cube.Cube)
    assert result_truth_cube.shape == (2, 3, 3)
    assert "forecast_reference_time" not in [
        c.name() for c in result_truth_cube.coords()
    ]
    assert "forecast_period" not in [c.name() for c in result_truth_cube.coords()]
    assert result_truth_cube.attributes["truth_attribute"] == "truth"

    # Check that the output GAM additional fields cubes are as expected.
    if len(gam_features) > 0:
        assert len(result_gam_additional_fields) == len(gam_features)
        for cube in result_gam_additional_fields:
            assert cube.name() in gam_features
    else:
        assert result_gam_additional_fields is None

    # Check that the output EMOS additional fields cubes are as expected.
    if len(emos_feature_names) > 0:
        assert len(result_emos_additional_fields) == len(emos_feature_names)
        for cube in result_emos_additional_fields:
            assert cube.name() in emos_feature_names
    else:
        assert result_emos_additional_fields is None

    # Check all other outputs are None.
    assert result_emos_coefficients is None
    assert result_prob_template is None


@pytest.mark.parametrize("n_prob_templates", [1, 2])
def test_split_cubes_for_samos_prob_template(
    forecast_cubes_multi_time,
    truth_cubes_multi_time,
    probability_forecast_cubes_multi_time,
    n_prob_templates,
):
    """Test that the split_cubes_for_samos function correctly separates out input
    cubes when a probability template cube is provided."""
    merged_input_cubelist = truth_cubes_multi_time.copy()
    merged_input_cubelist.extend(forecast_cubes_multi_time)

    if n_prob_templates == 1:
        merged_input_cubelist.append(probability_forecast_cubes_multi_time[0])

        (
            result_forecast_cube,
            result_truth_cube,
            result_gam_additional_fields,
            result_emos_coefficients,
            result_emos_additional_fields,
            result_prob_template,
        ) = split_cubes_for_samos(
            merged_input_cubelist,
            gam_features=[],
            truth_attribute="truth_attribute=truth",
            expect_emos_coeffs=True,
            expect_emos_fields=True,
        )

        # Check that the output forecast cube is as expected.
        assert isinstance(result_forecast_cube, iris.cube.Cube)
        assert result_forecast_cube.shape == (2, 3, 3)
        assert "forecast_reference_time" in [
            c.name() for c in result_forecast_cube.coords()
        ]
        assert "forecast_period" in [c.name() for c in result_forecast_cube.coords()]

        # Check that the output truth cube is as expected.
        assert isinstance(result_truth_cube, iris.cube.Cube)
        assert result_truth_cube.shape == (2, 3, 3)
        assert "forecast_reference_time" not in [
            c.name() for c in result_truth_cube.coords()
        ]
        assert "forecast_period" not in [c.name() for c in result_truth_cube.coords()]
        assert result_truth_cube.attributes["truth_attribute"] == "truth"

        # Check that the output probability template cube is as expected.
        assert isinstance(result_prob_template, iris.cube.Cube)
        assert result_prob_template.shape == (2, 3, 3)
        assert "wind_speed" in [c.name() for c in result_prob_template.coords()]
        assert "forecast_reference_time" in [
            c.name() for c in result_prob_template.coords()
        ]
        assert "forecast_period" in [c.name() for c in result_prob_template.coords()]

        # Check all other outputs are None.
        assert result_gam_additional_fields is None
        assert result_emos_coefficients is None
        assert result_emos_additional_fields is None

    else:
        probability_cubes = probability_forecast_cubes_multi_time.copy()
        probability_cubes[1].rename("probability_of_air_temperature_above_threshold")
        probability_cubes[1].coord("wind_speed").rename("air_temperature")
        merged_input_cubelist.extend(probability_cubes)

        with pytest.raises(
            IOError, match="Providing multiple probability cubes is not supported."
        ):
            split_cubes_for_samos(
                merged_input_cubelist,
                gam_features=[],
                truth_attribute="truth_attribute=truth",
                expect_emos_coeffs=True,
                expect_emos_fields=True,
            )


@pytest.mark.skipif(not pyarrow_installed, reason="pyarrow not installed")
@pytest.mark.parametrize(
    "include_forecast,include_truth", [(True, False), (False, True), (True, True)]
)
def test_identify_parquet_type_basic(tmp_path, include_forecast, include_truth):
    """Test that this function correctly splits out input parquet files into forecasts
    and truths."""
    merged_input_paths = []
    if include_forecast:
        forecast_dir = create_multi_site_forecast_parquet_file(
            tmp_path=tmp_path,
            include_forecast_period=True,
        )
        merged_input_paths.append(Path(forecast_dir))
    if include_truth:
        truth_dir = create_multi_site_forecast_parquet_file(
            tmp_path=tmp_path,
            include_forecast_period=False,
        )
        merged_input_paths.append(Path(truth_dir))

    (
        result_forecast_paths,
        result_truth_paths,
    ) = identify_parquet_type(merged_input_paths)

    assert result_forecast_paths == (
        merged_input_paths[0] if include_forecast else None
    )
    assert result_truth_paths == (merged_input_paths[-1] if include_truth else None)


@pytest.mark.skipif(not pyarrow_installed, reason="pyarrow not installed")
@pytest.mark.parametrize("include_netcdf", [True, False])
@pytest.mark.parametrize("include_parquet", [True, False])
@pytest.mark.parametrize("n_pickles", [0, 1, 2])
def test_split_netcdf_parquet_pickle_basic(
    tmp_path, forecast_cubes_multi_time, include_netcdf, include_parquet, n_pickles
):
    """Test that this function correctly splits out input files into pickle, parquet
    and netcdf files."""
    pytest.importorskip("pygam")

    merged_input_paths = []

    if include_parquet:
        forecast_dir = create_multi_site_forecast_parquet_file(
            tmp_path=tmp_path,
            include_forecast_period=True,
        )
        merged_input_paths.append(Path(forecast_dir))

        truth_dir = create_multi_site_forecast_parquet_file(
            tmp_path=tmp_path,
            include_forecast_period=False,
        )
        merged_input_paths.append(Path(truth_dir))

    if include_netcdf:
        test_cube, netcdf_path = create_netcdf_file(
            tmp_path=tmp_path,
        )
        merged_input_paths.append(Path(netcdf_path))

    if n_pickles > 0:
        pickle_object, pickle_path = create_pickle_file(
            tmp_path=tmp_path, filename="data1.pkl"
        )
        merged_input_paths.append(Path(pickle_path))

    if n_pickles == 2:
        pickle_object, pickle_path = create_pickle_file(
            tmp_path=tmp_path, filename="data2.pkl"
        )
        merged_input_paths.append(Path(pickle_path))

        msg = "Multiple pickle inputs have been provided. Only one is expected."
        with pytest.raises(ValueError, match=msg):
            split_netcdf_parquet_pickle(merged_input_paths)
    else:
        (
            result_cube,
            result_parquets,
            result_pickles,
        ) = split_netcdf_parquet_pickle(merged_input_paths)

        if include_netcdf:
            assert len(result_cube) == 1
            result_cube = result_cube[0]
            # The save/load process adds a Conventions global attribute to the cube.
            test_cube.attributes.globals["Conventions"] = "CF-1.7"
            assert result_cube == test_cube
        else:
            assert result_cube is None

        if include_parquet:
            # Parquets are returned as filepaths.
            assert result_parquets == merged_input_paths[0:2]
        else:
            assert result_parquets is None

        if n_pickles == 1:
            # The pickled object is a list containing 2 pygam GAMs.
            for i in range(len(result_pickles)):
                for key in ["max_iter", "tol", "fit_intercept"]:
                    assert (
                        result_pickles[i].get_params()[key]
                        == pickle_object[i].get_params()[key]
                    )
                assert result_pickles[i].terms == pickle_object[i].terms
                assert result_pickles[i].distribution == pickle_object[i].distribution
                assert result_pickles[i].link == pickle_object[i].link
        else:
            assert result_pickles is None


if __name__ == "__main__":
    unittest.main()<|MERGE_RESOLUTION|>--- conflicted
+++ resolved
@@ -18,13 +18,9 @@
 
 from improver.calibration import (
     add_warning_comment,
-<<<<<<< HEAD
     get_common_wmo_ids,
-    get_training_period_cycles,
-=======
     identify_parquet_type,
     split_cubes_for_samos,
->>>>>>> 3b472c85
     split_forecasts_and_bias_files,
     split_forecasts_and_coeffs,
     split_forecasts_and_truth,
@@ -877,7 +873,6 @@
 
 
 @pytest.mark.parametrize(
-<<<<<<< HEAD
     "situation",
     [
         "all_matching",
@@ -937,10 +932,7 @@
 
 
 @pytest.mark.parametrize(
-    "cycletime,forecast_period,training_length,expected",
-=======
     "provide_emos_coefficients,expect_emos_coefficients,provide_emos_additional_fields,expect_emos_additional_fields",
->>>>>>> 3b472c85
     [
         [True, True, False, False],
         [True, False, False, False],
